classdef tfDecomp <  labelledArray
% Object class for time-frequency decompositions
%
%
% function obj = tfDecomp(decompType,tfData,tVals,fVals,chanLabels)
%
% Properties
% ----------
%   decompType : Name of the decomposition
%   tfData  : nFrequency X nTime x nChannel array of decomposition parameters
%   tVals   : Time values for each column in tfData
%   fVals   : Frequency values for each row in tfData
%  chanLabels: Cell string array of channel chanLabels
%
% Based on the labelledArray class available at:
%   https://github.com/hdamon/labelledArray
%
  
  properties (Dependent = true)
    decompType   
    dataType
    % Channel Labels
    chanLabels

    % Time Properties
    tfData
    tVals
    tRange

    % Frequency Properties
    fVals    
    fRange    
  end

  properties (Access=protected)
    decompType_
    dataType_
  end
  
  properties (Access=private,Constant)
    % Provided to avoid confusion elsewhere
    fDim = 1;
    tDim = 2;
    chanDim = 3;
  end

  properties
    decompParams % Used to store decomposition parameters
  end
  
  methods
    
    function obj = tfDecomp(tfData,varargin)
      %% Object Constructor Function
      
      % Configure standard dimensions
      dim(obj.fDim)    = arrayDim('dimName','frequency');
      dim(obj.tDim)    = arrayDim('dimName','time');
      dim(obj.chanDim) = arrayDim('dimName','channel');
      obj.dimensions = dim;
           
      if nargin>0
        p = inputParser;
        p.addParameter('decompType','',@ischar);
        p.addParameter('dataType','',@ischar);
        p.addParameter('tVals',[],@(x) isnumeric(x)&&isvector(x));
        p.addParameter('fVals',[],@(x) isnumeric(x)&&isvector(x));
        p.addParameter('chanLabels',[],@(x) ischar(x)||iscellstr(x));
        p.parse(varargin{:});
        
        obj.tfData = tfData;
        obj.decompType = p.Results.decompType;
        obj.dataType   = p.Results.dataType;
        obj.tVals      = p.Results.tVals;
        obj.fVals      = p.Results.fVals;
        obj.chanLabels = p.Results.chanLabels;
               
      end;
    end
    

    function out = get.dataType(obj)
      out = obj.dataType_;
    end;
    
    function set.dataType(obj,val)
      obj.dataType_ = val;
    end;
    
    %% Get Time Range (No Set Method)
    function out = get.tRange(obj), out = [obj.tVals(1) obj.tVals(end)]; end;
    
    %% Get Frequency Range (No Set Method)
    function out = get.fRange(obj), out = [obj.fVals(1) obj.fVals(end)]; end;
    
    %% Set/Get Methods for obj.decompType
    % Just a redirect to the internal pro
    function out = get.decompType(obj), out = obj.decompType_; end;   
    function set.decompType(obj,val),   obj.decompType_ = val; end;
    
    %% Set/Get Methods for obj.chanLabels
    function out = get.chanLabels(obj)
      out = obj.dimLabels{obj.chanDim};
    end

    function set.chanLabels(obj,val)
      % Assign default channel values if 
      % provided with an empty array
      if isempty(val)
       nChan = obj.size(obj.chanDim);
       val = cell(nChan,1); 
       for i = 1:nChan
         val{i} =  ['Chan' num2str(i)];
       end
      end
      obj.dimLabels{obj.chanDim} = val; 
    end;
   
    %% Set/Get Methods for obj.tfData
    function out = get.tfData(obj)
      out = obj.array;
    end
    
    function set.tfData(obj,val)
      obj.array = val;
    end
   
    %% Set/Get Methods for obj.tVals
    function out = get.tVals(obj)
      out = obj.dimValues{obj.tDim};
    end
    
    function set.tVals(obj,val)
      obj.dimValues{obj.tDim} = val;
    end
    
    %% Set/Get Methods for obj.fVals
    function out = get.fVals(obj)
      % No default value for frequencies
      out = obj.dimValues{obj.fDim};
    end
   
    function set.fVals(obj,val)
      obj.dimValues{obj.fDim} = val;
    end
          
    function out = cat(dim,obj,a,varargin)      

      assert(isEmptyOrEqual(obj.decompType,a.decompType),...
                  'Inconsistent decompType in concatenation');
      assert(isEmptyOrEqual(obj.dataType,a.dataType),...
                  'Inconsistent dataType in concatenation');
             
      out = cat@labelledArray(dim,obj,a);
      if isempty(out.decompType), out.decompType = a.decompType; end;
      if isempty(out.dataType), out.dataType = a.dataType; end;
                  
      function isValid = isEmptyOrEqual(A,B)
        isValid = isempty(A)||isempty(B);
        isValid = isValid||isequal(A,B);               
      end
      
    end;
    
    function out = subtract_baseline(obj,baseline)
      % Subtract a baseline frequency spectrum from all tfData columns.      
      assert(size(baseline,1)==size(obj.tfData,1),...
                'Incorrect Baseline Size');
      
      out = obj;
      out.tfData = abs(out.tfData) - repmat(baseline,1,size(out.tfData,2));
    end        
    
    function tfOut = selectTimes(tfIn,timesOut,varargin)
      % Select a subset of times from a time-frequency decomposition
      %
      % function tfOut = selectTimes(tfIn,timesOut)
      %
      % Inputs
      % ------
      %      tfIn : tfDecomp object
      %  timesOut : Timepoints to include in the output
      %               tfDecomp
      %
      % Outputs
      % -------
      %  tfOut : tfDecomp object with subselected times.
      %
      % Part of the crlEEG project
      % 2009-2018
      %
            
      % Output range must be sorted
      assert(issorted(timesOut),'Output times must be sorted');
      inRange = ( timesOut(1) >= tfIn.tVals(1) ) & ( timesOut(end) <= tfIn.tVals(end));
      
      % Just drop them?
      timesOut(timesOut<tfIn.tVals(1)) = [];
      timesOut(timesOut>tfIn.tVals(end)) = [];
      
      %assert(inRange,'Requested times are out of range');
      
      % Get indices of the time range to search in.
      [~,searchStart] = min(abs(tfIn.tVals-timesOut(1)));
      [~,searchEnd]   = min(abs(tfIn.tVals-timesOut(end)));
            
      % Initialize output index
      outIdx = nan(numel(timesOut),1);
      outIdx(1) = searchStart;
      outIdx(end) = searchEnd;
                  
      idxSearch = searchStart;
      for idxOut = 2:(numel(timesOut)-1)
        minDeltaT = 1e100; % initialize minimum                
        deltaT = abs(tfIn.tVals(idxSearch)-timesOut(idxOut));
        while deltaT<minDeltaT          
          minDeltaT = deltaT;  % Found a new minimum
          idxSearch = idxSearch+1; % Advance to next time point
          deltaT = abs(tfIn.tVals(idxSearch)-timesOut(idxOut));  % Update deltaT       
        end;
        
        idxSearch = idxSearch-1; % Take one step back. 
        outIdx(idxOut) = idxSearch; % Update output                        
      end
      
      % Don't duplicate points in the output?
      %outIdx = unique(outIdx);
      
      % Select the appropriate points to output.
      s.decompType = '()';
      s.subs = {':' outIdx ':'};
      
      tfOut = tfIn.subsref(s);
            
    end
    
    function p = show(obj,varargin)
      % Use the function from the .gui subpackage
      p = MatTSA.gui.tfDecomp.showTF(obj,varargin{:});
    end
    
    function varargout = imagesc(obj,varargin)
      % Overloaded imagesc method for tfDecomp objects
      %
      % Inputs
      % ------
      %
      % Optional Inputs
      % ------
      %  range: Range to display
      %
      % Optional Param-value Inputs
      % ---------------------------
      %  showChan : Index of channel to display
      %    logImg : Flag to turn on logarithmic display
      %  showBand : 1x2 Array: [lower upper] frequency band
      %    parent : Matlab gui handle to parent to 
      %
      %
                      
      p = inputParser;
      p.KeepUnmatched = true;
      p.addOptional('range',[],...
              @(x) isempty(x)||(isnumeric(x)&&isvector(x)&&(numel(x)==2)));
      p.addParameter('showChan',1);
      p.addParameter('logImg',false);
      p.addParameter('showBand' , [] , @(x) isempty(x)||(isnumeric(x)&&isvector(x))); 
      p.addParameter('showTimes', [] , @(x) isempty(x)||(isnumeric(x)&&isvector(x))); 
      p.addParameter('parent'   , [] , @(x) ishghandle(x));
      p.addParameter('colormap',guiTools.widget.alphacolor,@(x) isa(x,'guiTools.widget.alphacolor'));
      p.parse(varargin{:});
      
      %% Get Channels to Show
      if isempty(p.Results.showChan)
        idxChan = 1;
      else
        idxChan = p.Results.showChan;
      end;
      
      %% Get Object Parent
      if isempty(p.Results.parent)
        par = figure;
      else
        if ishghandle(p.Results.parent,'figure')
         figure(p.Results.parent);
        elseif ishghandle(p.Results.parent,'axes')
          axes(p.Results.parent);
        end
      end;
      
      %% Get Frequency Band Indices
      if ~isempty(p.Results.showBand)
        [~,idxLow] = min(abs(obj.fVals-p.Results.showBand(1)));
        [~,idxHi ] = min(abs(obj.fVals-p.Results.showBand(2)));
        idxF = idxLow:idxHi;
      else
        idxF = 1:numel(obj.fVals);
      end
      
      %% Get Time Indices
      if ~isempty(p.Results.showTimes)
        if numel(p.Results.showTimes)==2
          % Treat it as a range
          [~,idxLow] = min(abs(obj.tVals-p.Results.showTimes(1)));
          [~,idxHi ] = min(abs(obj.tVals-p.Results.showTimes(2)));
          idxT = idxLow:idxHi;
        else
          idxT = p.Results.showTimes;
        end;
      else
        idxT = ':';
      end;
      
      %% Get the Image to Display.
      s(1).type = '.';
      s(1).subs = 'tfData';
      s(2).type = '()';
      s(2).subs = {idxF idxT idxChan};
      
      showImg = obj.subsref(s);
      s(2).subs = {idxF ':' idxChan};
      rangeImg = obj.subsref(s);
           
      % Take Magnitude if Complex.
      if any(any(imag(showImg)))
        showImg = abs(showImg);
        rangeImg = abs(rangeImg);
      end;
                    
      %% Get Image Range
      if isempty(p.Results.range)
        imgRange(1) = prctile(rangeImg(:),0.001);
        imgRange(2) = prctile(rangeImg(:),99.999);
      else
        imgRange = p.Results.range;
      end
      
      %% Get the RGB Image
      cmap = p.Results.colormap;    
      if isempty(cmap.range)||isequal(cmap.range,[0 1])
        % Only override if it's the default
        cmap.range = imgRange;
      end;      
      
      %% If log requested
      if p.Results.logImg
        showImg = log10(showImg);
        imgRange = log10(imgRange);
        cmap.range = imgRange;
      end;            
      

      [rgb,alpha] = cmap.img2rgb(showImg);
      tData = obj.tVals(idxT);
      fData = obj.fVals(idxF);
      
            
      img = image(tData,[],rgb,'AlphaData',alpha);
      
      currAxis = gca;
      showF = obj.fVals(idxF(floor(currAxis.YTick)));
      for i = 1:numel(showF)
        fLabel{i} = num2str(showF(i));
      end;
      currAxis.YTickLabel = fLabel;
      
      
      set(gca,'YDir','normal');
      ylabel('Frequency');
      xlabel('Time');
      
      if nargout>0
        varargout{1} = img;
      end;
      
    end % imagesc()
      
    function out = PSD(obj)
      % Convert a time-frequency decomposition to power spectral density                  
      out = obj.copy;
<<<<<<< HEAD
      out.tfData = abs(obj.tfData).^2;
      out.decompType = [obj.decompType '_PSD'];
=======
      if ~isequal(obj.dataType,'PSD')      
        out.tfData = abs(out.tfData).^2;
        out.decompType = [obj.decompType '_PSD'];
        out.dataType = 'PSD';      
      end;
>>>>>>> fbd42afa
    end
    
    function out = abs(obj)
      % Convert a time-frequency decomposition to spectral magnitude            
      out = obj.copy;
<<<<<<< HEAD
      out.tfData = abs(obj.tfData);
=======
      out.tfData = abs(out.tfData);
>>>>>>> fbd42afa
      out.decompType = [obj.decompType '_ABS'];      
    end;
    
    function out = PLF(obj)  
      % Convert a time-frequency decomposition to Phase Locking Factor
      %
      % (NEEDS TO BE AVERAGED ACROSS A LOT OF DECOMPOSITIONS)            
      out = obj.copy;
      out.decompType = [obj.decompType '_PLF'];
      tmp = obj.tfData;
      out.tfData = tmp./abs(tmp);
      out.dataType = 'PLF';
    end;
              

    
    
  end
  
  %% Protected Methods
  %%%%%%%%%%%%%%%%%%%%%%%%%%%%%%%%%%%%%%%%%%%%%%%%%%%%%%%%%%%%%%%%%%%%%%%%%
  %%%%%%%%%%%%%%%%%%%%%%%%%%%%%%%%%%%%%%%%%%%%%%%%%%%%%%%%%%%%%%%%%%%%%%%%%
  methods (Access=protected)
    
        %% SubCopy
    function out = subcopy(obj,varargin)
      % Copy object, including only a subset of timepoints and columns. If
      % not provided or empty, indices default to all values.
      %
     
      out = obj.subcopy@labelledArray(varargin{:});                    
      out.chanLabels_ = out.chanLabels(chanIdx);            
    end
    
  end
  
end
<|MERGE_RESOLUTION|>--- conflicted
+++ resolved
@@ -378,26 +378,17 @@
     function out = PSD(obj)
       % Convert a time-frequency decomposition to power spectral density                  
       out = obj.copy;
-<<<<<<< HEAD
-      out.tfData = abs(obj.tfData).^2;
-      out.decompType = [obj.decompType '_PSD'];
-=======
       if ~isequal(obj.dataType,'PSD')      
         out.tfData = abs(out.tfData).^2;
         out.decompType = [obj.decompType '_PSD'];
         out.dataType = 'PSD';      
       end;
->>>>>>> fbd42afa
     end
     
     function out = abs(obj)
       % Convert a time-frequency decomposition to spectral magnitude            
       out = obj.copy;
-<<<<<<< HEAD
       out.tfData = abs(obj.tfData);
-=======
-      out.tfData = abs(out.tfData);
->>>>>>> fbd42afa
       out.decompType = [obj.decompType '_ABS'];      
     end;
     
